--- conflicted
+++ resolved
@@ -28,10 +28,7 @@
     DirectoryDiff,
 )
 from datamate import directory
-<<<<<<< HEAD
 from datamate.namespaces import namespacify
-=======
->>>>>>> 22fb1859
 
 # -- Helper functions ----------------------------------------------------------
 
@@ -1131,92 +1128,6 @@
                 pass
 
 
-<<<<<<< HEAD
-class CompDir(Directory):
-    class Config:
-        x: int = 2
-
-    def __init__(self, x: int = 2):
-        self.x = x
-
-
-# --- test directory comparison
-
-
-def test_comparison(tmp_path):
-    set_root_dir(tmp_path)
-
-    a = CompDir()
-    b = CompDir()
-    directory.assert_equal_directories(a, b)
-    assert a.path == b.path
-
-    a = CompDir("a")
-    b = CompDir("b")
-    directory.assert_equal_directories(a, b)
-    assert a.path != b.path
-
-    b = CompDir(x=3)
-    with pytest.raises(AssertionError):
-        directory.assert_equal_directories(a, b)
-
-    b.x = 2
-    with pytest.raises(AssertionError):
-        directory.assert_equal_attributes(a, b)
-
-
-def test_diff(tmp_path):
-    set_root_dir(tmp_path)
-
-    a = CompDir()
-    b = CompDir(x=3)
-    diff = DirectoryDiff(a, b)
-    assert not diff.equal()
-    assert a != b
-
-    a = CompDir("a")
-    b = CompDir("b")
-    np.savez(b.y.path, np.ones(10))
-    diff = DirectoryDiff(a, b)
-    assert not diff.equal()
-    assert a != b
-
-    a = CompDir("aa")
-    b = CompDir("bb")
-    np.savez(a.y.path, np.ones(10))
-    np.savez(b.y.path, np.ones(10))
-    diff = DirectoryDiff(a, b)
-    assert diff.equal()
-    assert a == b
-
-    df = pd.DataFrame(np.random.rand(10, 2), columns=["a", "b"])
-    a = CompDir("aaa")
-    b = CompDir("bbb")
-    a.df = df
-    b.df = df
-    diff = DirectoryDiff(a, b)
-    assert diff.equal()
-    assert a == b
-
-    df1 = pd.DataFrame(np.random.rand(10, 2), columns=["a", "b"])
-    df2 = pd.DataFrame(np.random.rand(10, 2), columns=["a", "b"])
-    a = CompDir("aaaa")
-    b = CompDir("bbbb")
-    a.df = df1
-    b.df = df2
-    diff = DirectoryDiff(a, b)
-    assert not diff.equal()
-    assert a != b
-
-    a = Directory("aaaaa")
-    a.x = 3
-    b = Directory("bbbbb")
-    b.x = 2
-    assert a.diff(b) == {"aaaaa": ["≠x: 3"], "bbbbb": ["≠x: 2"]}
-
-
-=======
->>>>>>> 22fb1859
 # --- test delete_if_exists context manager
 
 
@@ -1280,7 +1191,6 @@
             __meta__={"config": {"type": "DefaultConfigDir", "x": 2}, "status": "done"},
             x=np.arange(2),
         ),
-<<<<<<< HEAD
     )
 
 
@@ -1364,7 +1274,4 @@
     a.x = 3
     b = Directory("bbbbb")
     b.x = 2
-    assert a.diff(b) == {"aaaaa": ["≠x: 3"], "bbbbb": ["≠x: 2"]}
-=======
-    )
->>>>>>> 22fb1859
+    assert a.diff(b) == {"aaaaa": ["≠x: 3"], "bbbbb": ["≠x: 2"]}